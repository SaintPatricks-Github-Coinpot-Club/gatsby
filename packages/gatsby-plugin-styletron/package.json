--- conflicted
+++ resolved
@@ -1,31 +1,12 @@
 {
   "name": "gatsby-plugin-styletron",
-<<<<<<< HEAD
   "description": "Stub description for gatsby-plugin-styletron",
   "version": "1.0.13-2",
   "author": "Nadiia Dmytrenko &lt;nadiia.dmytrenko@gmail.com&gt;",
-=======
-  "description": "A Gatsby plugin for styletron with built-in server-side rendering support",
-  "version": "2.0.6",
-  "author": "Nadiia Dmytrenko <nadiia.dmytrenko@gmail.com>",
-  "authors": [
-    "Nadiia Dmytrenko <nadiia.dmytrenko@gmail.com>",
-    "Peter T Bosse II <ptb@ioutime.com> (http://ptb2.me/)"
-  ],
-  "babel": {
-    "plugins": [
-      "babel-plugin-transform-object-rest-spread"
-    ],
-    "presets": [
-      "env"
-    ]
-  },
->>>>>>> f7ed4a13
   "bugs": {
     "url": "https://github.com/gatsbyjs/gatsby/issues"
   },
   "dependencies": {
-<<<<<<< HEAD
     "@babel/runtime": "^7.0.0-beta.42",
     "styletron-client": "^3.0.0-rc.1",
     "styletron-react": "^3.0.0-rc.2",
@@ -35,18 +16,6 @@
     "@babel/cli": "^7.0.0-beta.42",
     "@babel/core": "^7.0.0-beta.42",
     "cross-env": "^5.1.4"
-=======
-    "styletron-engine-atomic": "^1",
-    "styletron-react": "^4",
-    "styletron-react-core": "^1",
-    "styletron-standard": "^1"
-  },
-  "devDependencies": {
-    "babel-cli": "^6",
-    "babel-plugin-transform-object-rest-spread": "latest",
-    "babel-preset-env": "latest",
-    "cross-env": "^5"
->>>>>>> f7ed4a13
   },
   "homepage": "https://github.com/gatsbyjs/gatsby/tree/master/packages/gatsby-plugin-styletron#readme",
   "keywords": [
