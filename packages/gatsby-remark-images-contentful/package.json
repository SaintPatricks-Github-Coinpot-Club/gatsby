{
  "name": "gatsby-remark-images-contentful",
<<<<<<< HEAD
  "version": "4.11.0",
=======
  "version": "5.0.0-zz-next.1",
>>>>>>> d03fe39c
  "description": "Process Images in Contentful markdown so they can use the images API.",
  "main": "index.js",
  "scripts": {
    "build": "babel src --out-dir . --ignore \"**/__tests__\"",
    "prepare": "cross-env NODE_ENV=production npm run build",
    "watch": "babel -w src --out-dir . --ignore \"**/__tests__\""
  },
  "repository": {
    "type": "git",
    "url": "https://github.com/gatsbyjs/gatsby.git",
    "directory": "packages/gatsby-remark-images-contentful"
  },
  "homepage": "https://github.com/gatsbyjs/gatsby/tree/master/packages/gatsby-remark-images-contentful#readme",
  "dependencies": {
    "@babel/runtime": "^7.15.4",
    "axios": "^0.21.1",
    "chalk": "^4.1.2",
    "cheerio": "^1.0.0-rc.10",
    "is-relative-url": "^3.0.0",
    "lodash": "^4.17.21",
    "semver": "^7.3.5",
    "sharp": "^0.29.0",
    "unist-util-select": "^3.0.4"
  },
  "devDependencies": {
    "@babel/cli": "^7.15.4",
    "@babel/core": "^7.15.5",
<<<<<<< HEAD
    "babel-preset-gatsby-package": "^1.14.0",
=======
    "babel-preset-gatsby-package": "^2.0.0-zz-next.1",
>>>>>>> d03fe39c
    "cross-env": "^7.0.3"
  },
  "keywords": [
    "contentful",
    "gatsby",
    "gatsby-plugin",
    "images"
  ],
  "author": "Khaled Garbaya <khaledgarbaya@gmail.com>",
  "license": "MIT",
  "peerDependencies": {
    "gatsby": "^4.0.0-next"
  },
  "engines": {
    "node": ">=14.15.0"
  }
}<|MERGE_RESOLUTION|>--- conflicted
+++ resolved
@@ -1,10 +1,6 @@
 {
   "name": "gatsby-remark-images-contentful",
-<<<<<<< HEAD
-  "version": "4.11.0",
-=======
   "version": "5.0.0-zz-next.1",
->>>>>>> d03fe39c
   "description": "Process Images in Contentful markdown so they can use the images API.",
   "main": "index.js",
   "scripts": {
@@ -32,11 +28,7 @@
   "devDependencies": {
     "@babel/cli": "^7.15.4",
     "@babel/core": "^7.15.5",
-<<<<<<< HEAD
-    "babel-preset-gatsby-package": "^1.14.0",
-=======
     "babel-preset-gatsby-package": "^2.0.0-zz-next.1",
->>>>>>> d03fe39c
     "cross-env": "^7.0.3"
   },
   "keywords": [
