--- conflicted
+++ resolved
@@ -1,11 +1,7 @@
 {
   "name": "gatsby-remark-autolink-headers",
   "description": "Gatsby plugin to autolink headers in markdown processed by Remark",
-<<<<<<< HEAD
   "version": "1.4.13-0",
-=======
-  "version": "1.4.13",
->>>>>>> 0649a0e8
   "author": "Kyle Mathews <mathews.kyle@gmail.com>",
   "bugs": {
     "url": "https://github.com/gatsbyjs/gatsby/issues"
@@ -29,14 +25,7 @@
   ],
   "license": "MIT",
   "main": "index.js",
-<<<<<<< HEAD
-  "repository": {
-    "type": "git",
-    "url": "https://github.com/gatsbyjs/gatsby.git"
-  },
-=======
   "repository": "https://github.com/gatsbyjs/gatsby/tree/master/packages/gatsby-remark-autolink-headers",
->>>>>>> 0649a0e8
   "scripts": {
     "build": "babel src --out-dir . --ignore __tests__",
     "prepublish": "cross-env NODE_ENV=production npm run build",
