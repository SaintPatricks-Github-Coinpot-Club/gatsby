import { readJSON } from "fs-extra"
import WebpackAssetsManifest from "webpack-assets-manifest"
import {
  generatePageDataPath,
  joinPath,
  generateHtmlPath,
} from "gatsby-core-utils"
import { captureEvent } from "gatsby-telemetry"
import makePluginData from "./plugin-data"
import buildHeadersProgram from "./build-headers-program"
import createSSRRoutes from "./create-ssr-routes"
import copyFunctionsManifest from "./copy-functions-manifest"
import createRedirects from "./create-redirects"
import { readJSON, writeJSON } from "fs-extra"
import createSiteConfig from "./create-site-config"
<<<<<<< HEAD
import { joinPath } from "gatsby-core-utils"
=======
>>>>>>> c83ccf80
import { DEFAULT_OPTIONS, BUILD_HTML_STAGE, BUILD_CSS_STAGE } from "./constants"
import { emitRoutes, emitFileNodes } from "./ipc"

const assetsManifest = {}

process.env.GATSBY_PREVIEW_INDICATOR_ENABLED =
  process.env.GATSBY_PREVIEW_INDICATOR_ENABLED || `false`

// Inject a webpack plugin to get the file manifests so we can translate all link headers
exports.onCreateWebpackConfig = ({ actions, stage }) => {
  if (stage !== BUILD_HTML_STAGE && stage !== BUILD_CSS_STAGE) {
    return
  }

  actions.setWebpackConfig({
    plugins: [
      new WebpackAssetsManifest({
        assets: assetsManifest, // mutates object with entries
        merge: true,
      }),
    ],
  })
}

exports.onPostBuild = async (
<<<<<<< HEAD
  { store, pathPrefix, reporter, getNodesByType },
=======
  { store, pathPrefix, getNodesByType },
>>>>>>> c83ccf80
  userPluginOptions
) => {
  const pluginData = makePluginData(store, assetsManifest, pathPrefix)

  const pluginOptions = { ...DEFAULT_OPTIONS, ...userPluginOptions }

  const { redirects, pageDataStats, nodes, pages } = store.getState()
<<<<<<< HEAD
=======

  /**
   * Emit via IPC routes for which pages are non SSG
   */
  for (const [pathname, page] of pages) {
    if (page.mode && page.mode !== `SSG`) {
      emitRoutes({
        [generateHtmlPath(``, pathname)]: page.mode,
        [generatePageDataPath(``, pathname)]: page.mode,
      })
    }
  }
>>>>>>> c83ccf80

  let nodesCount

  try {
    const { getDataStore } = require(`gatsby/dist/datastore`)
    nodesCount = getDataStore().countNodes()
  } catch (e) {
    // swallow exception
  }

  if (typeof nodesCount === `undefined`) {
    nodesCount = nodes && nodes.size
  }

  const pagesCount = pageDataStats && pageDataStats.size

  try {
    captureEvent(`GATSBY_CLOUD_METADATA`, {
      siteMeasurements: {
        pagesCount,
        nodesCount,
      },
    })
  } catch (e) {
    console.error(e)
  }

  /**
   * Emit via IPC absolute paths to files that should be stored
   */

  const fileNodes = getNodesByType(`File`)

  // TODO: This is missing the cacheLocations .cache/caches + .cache/caches-lmdb
  for (const file of fileNodes) {
    emitFileNodes({
      path: file.absolutePath,
    })
  }

  const ssrRoutes = []

  for (const [pathname, page] of pages) {
    if (page.mode === `SSR`) {
      ssrRoutes.push({
        fromPath: pathname,
        toPath: `_ssr${pathname}`,
      })
    }
  }

  const fileNodes = getNodesByType(`File`)
  const filesAbsolutePaths = fileNodes.map(file => file.absolutePath)
  const filesToUpload = {
    fileNodes: filesAbsolutePaths,
    // Postpone cacheLocations for now
    // .cache/caches + .cache/caches-lmdb
    cacheLocations: [],
  }

  const filesToUploadFile = joinPath(
    pluginData.program.directory,
    `.cache`,
    `query-engine-manifest.json`
  )
  await writeJSON(filesToUploadFile, filesToUpload)

  let rewrites = []
  if (pluginOptions.generateMatchPathRewrites) {
    const matchPathsFile = joinPath(
      pluginData.program.directory,
      `.cache`,
      `match-paths.json`
    )

    const matchPaths = await readJSON(matchPathsFile)

    rewrites = matchPaths.map(({ matchPath, path }) => {
      return {
        fromPath: matchPath,
        toPath: path,
      }
    })
  }

  await Promise.all([
    buildHeadersProgram(pluginData, pluginOptions),
    createSiteConfig(pluginData, pluginOptions),
    createRedirects(pluginData, redirects, rewrites),
    copyFunctionsManifest(pluginData),
    createSSRRoutes(pluginData, ssrRoutes),
  ])
}

const MATCH_ALL_KEYS = /^/
const pluginOptionsSchema = function ({ Joi }) {
  const headersSchema = Joi.object()
    .pattern(MATCH_ALL_KEYS, Joi.array().items(Joi.string()))
    .description(`Add more headers to specific pages`)

  return Joi.object({
    headers: headersSchema,
    allPageHeaders: Joi.array()
      .items(Joi.string())
      .description(`Add more headers to all the pages`),
    mergeSecurityHeaders: Joi.boolean().description(
      `When set to false, turns off the default security headers`
    ),
    mergeLinkHeaders: Joi.boolean().description(
      `When set to false, turns off the default gatsby js headers`
    ),
    mergeCachingHeaders: Joi.boolean().description(
      `When set to false, turns off the default caching headers`
    ),
    transformHeaders: Joi.function()
      .maxArity(2)
      .description(
        `Transform function for manipulating headers under each path (e.g.sorting), etc. This should return an object of type: { key: Array<string> }`
      ),
    generateMatchPathRewrites: Joi.boolean().description(
      `When set to false, turns off automatic creation of redirect rules for client only paths`
    ),
    disablePreviewUI: Joi.boolean().description(
      `When set to true, turns off Gatsby Preview if enabled`
    ),
  })
}

exports.pluginOptionsSchema = pluginOptionsSchema<|MERGE_RESOLUTION|>--- conflicted
+++ resolved
@@ -1,4 +1,3 @@
-import { readJSON } from "fs-extra"
 import WebpackAssetsManifest from "webpack-assets-manifest"
 import {
   generatePageDataPath,
@@ -11,12 +10,8 @@
 import createSSRRoutes from "./create-ssr-routes"
 import copyFunctionsManifest from "./copy-functions-manifest"
 import createRedirects from "./create-redirects"
-import { readJSON, writeJSON } from "fs-extra"
+import { readJSON } from "fs-extra"
 import createSiteConfig from "./create-site-config"
-<<<<<<< HEAD
-import { joinPath } from "gatsby-core-utils"
-=======
->>>>>>> c83ccf80
 import { DEFAULT_OPTIONS, BUILD_HTML_STAGE, BUILD_CSS_STAGE } from "./constants"
 import { emitRoutes, emitFileNodes } from "./ipc"
 
@@ -42,11 +37,7 @@
 }
 
 exports.onPostBuild = async (
-<<<<<<< HEAD
-  { store, pathPrefix, reporter, getNodesByType },
-=======
   { store, pathPrefix, getNodesByType },
->>>>>>> c83ccf80
   userPluginOptions
 ) => {
   const pluginData = makePluginData(store, assetsManifest, pathPrefix)
@@ -54,8 +45,6 @@
   const pluginOptions = { ...DEFAULT_OPTIONS, ...userPluginOptions }
 
   const { redirects, pageDataStats, nodes, pages } = store.getState()
-<<<<<<< HEAD
-=======
 
   /**
    * Emit via IPC routes for which pages are non SSG
@@ -68,7 +57,6 @@
       })
     }
   }
->>>>>>> c83ccf80
 
   let nodesCount
 
@@ -119,22 +107,6 @@
       })
     }
   }
-
-  const fileNodes = getNodesByType(`File`)
-  const filesAbsolutePaths = fileNodes.map(file => file.absolutePath)
-  const filesToUpload = {
-    fileNodes: filesAbsolutePaths,
-    // Postpone cacheLocations for now
-    // .cache/caches + .cache/caches-lmdb
-    cacheLocations: [],
-  }
-
-  const filesToUploadFile = joinPath(
-    pluginData.program.directory,
-    `.cache`,
-    `query-engine-manifest.json`
-  )
-  await writeJSON(filesToUploadFile, filesToUpload)
 
   let rewrites = []
   if (pluginOptions.generateMatchPathRewrites) {
