const _ = require(`lodash`)
const { getNamedType } = require(`graphql`)

const getQueryFields = ({ filter, sort, group, distinct }) => {
  const filterFields = filter ? dropQueryOperators(filter) : {}
  const sortFields = (sort && sort.fields) || []

  if (group && !Array.isArray(group)) {
    group = [group]
  } else if (group == null) {
    group = []
  }

  if (distinct && !Array.isArray(distinct)) {
<<<<<<< HEAD
    distinct = [group]
=======
    distinct = [distinct]
>>>>>>> a3288b8e
  } else if (distinct == null) {
    distinct = []
  }

  return merge(
    filterFields,
    ...sortFields.map(pathToObject),
    ...group.map(pathToObject),
    ...distinct.map(pathToObject)
  )
}

const mergeObjects = (obj1, obj2) =>
  Object.keys(obj2).reduce((acc, key) => {
    const value = obj2[key]
    if (typeof value === `object` && value && acc[key]) {
      acc[key] = mergeObjects(acc[key], value)
    } else {
      acc[key] = value
    }
    return acc
  }, obj1)

const merge = (...objects) => {
  const [first, ...rest] = objects.filter(Boolean)
  return rest.reduce((acc, obj) => mergeObjects(acc, obj), { ...first })
}

const pathToObject = path => {
  if (path && typeof path === `string`) {
    return path.split(`.`).reduceRight((acc, key) => {
      return { [key]: acc }
    }, true)
  }
  return {}
}

const dropQueryOperators = filter =>
  Object.keys(filter).reduce((acc, key) => {
    const value = filter[key]
    const k = Object.keys(value)[0]
    const v = value[k]
    if (_.isPlainObject(value) && _.isPlainObject(v)) {
      acc[key] =
        k === `elemMatch` ? dropQueryOperators(v) : dropQueryOperators(value)
    } else {
      acc[key] = true
    }
    return acc
  }, {})

const hasFieldResolvers = (type, filterFields) => {
  const fields = type.getFields()
  return Object.keys(filterFields).some(fieldName => {
    const filterValue = filterFields[fieldName]
    const field = fields[fieldName]
    return (
      Boolean(field.resolve) ||
      (filterValue !== true &&
        hasFieldResolvers(getNamedType(field.type), filterValue))
    )
  })
}

module.exports = {
  dropQueryOperators,
  getQueryFields,
  hasFieldResolvers,
}<|MERGE_RESOLUTION|>--- conflicted
+++ resolved
@@ -12,11 +12,7 @@
   }
 
   if (distinct && !Array.isArray(distinct)) {
-<<<<<<< HEAD
-    distinct = [group]
-=======
     distinct = [distinct]
->>>>>>> a3288b8e
   } else if (distinct == null) {
     distinct = []
   }
