{
  "name": "gatsby",
  "description": "React.js Static Site Generator",
<<<<<<< HEAD
  "version": "2.0.0-alpha.2",
=======
  "version": "1.9.87",
>>>>>>> 5fafae15
  "author": "Kyle Mathews <mathews.kyle@gmail.com>",
  "bin": {
    "gatsby": "./dist/bin/gatsby.js"
  },
  "bugs": {
    "url": "https://github.com/gatsbyjs/gatsby/issues"
  },
  "dependencies": {
    "async": "^2.1.2",
    "autoprefixer": "^7.1.2",
    "babel-code-frame": "^6.22.0",
    "babel-core": "^6.24.1",
    "babel-loader": "^7.1.1",
    "babel-plugin-add-module-exports": "^0.2.1",
    "babel-plugin-remove-graphql-queries": "^2.0.0-alpha.1",
    "babel-plugin-transform-object-assign": "^6.8.0",
    "babel-polyfill": "^6.23.0",
    "babel-preset-env": "^1.6.0",
    "babel-preset-es2015": "^6.24.1",
    "babel-preset-react": "^6.24.1",
    "babel-preset-stage-0": "^6.24.1",
    "babel-runtime": "^6.26.0",
    "babel-traverse": "^6.24.1",
    "babylon": "^6.17.3",
    "bluebird": "^3.5.0",
    "boom": "^2.7.2",
    "chalk": "^1.1.3",
    "chokidar": "^1.7.0",
    "commander": "^2.11.0",
    "common-tags": "^1.4.0",
    "convert-hrtime": "^2.0.0",
    "copyfiles": "^1.2.0",
    "core-js": "^2.5.0",
    "css-loader": "^0.28.4",
    "debug": "^2.6.0",
    "del": "^3.0.0",
    "detect-port": "^1.2.1",
    "domready": "^1.0.8",
    "dotenv": "^4.0.0",
    "eventemitter2": "^4.1.0",
    "express": "^4.14.0",
    "express-graphql": "^0.6.6",
    "extract-text-webpack-plugin": "^2.0.0",
    "file-loader": "^0.11.2",
    "flat": "^2.0.1",
    "friendly-errors-webpack-plugin": "^1.6.1",
    "front-matter": "^2.1.0",
    "fs-extra": "^4.0.1",
<<<<<<< HEAD
    "gatsby-module-loader": "^2.0.0-alpha.1",
    "gatsby-react-router-scroll": "^1.0.2",
    "gatsby-cli": "^1.1.11",
=======
    "gatsby-1-config-css-modules": "^1.0.4",
    "gatsby-cli": "^1.1.14",
    "gatsby-module-loader": "^1.0.7",
>>>>>>> 5fafae15
    "gatsby-react-router-scroll": "^1.0.3",
    "glob": "^7.1.1",
    "graphql": "^0.10.3",
    "graphql-relay": "^0.5.1",
    "graphql-skip-limit": "^1.0.6",
    "gray-matter": "^2.1.0",
    "hapi": "^8.5.1",
    "history": "^4.6.2",
    "invariant": "^2.2.2",
    "is-relative": "^0.2.1",
    "is-relative-url": "^2.0.0",
    "joi": "^9.1.1",
    "json-loader": "^0.5.2",
    "json-stringify-safe": "^5.0.1",
    "json5": "^0.5.0",
    "lodash": "^4.17.4",
    "lodash-id": "^0.14.0",
    "lowdb": "^0.16.2",
    "md5-file": "^3.1.1",
    "mime": "^1.3.6",
    "mitt": "^1.1.2",
    "mkdirp": "^0.5.1",
    "moment": "^2.16.0",
    "node-libs-browser": "^2.0.0",
    "normalize-path": "^2.1.1",
    "null-loader": "^0.1.1",
    "observable": "^2.1.4",
    "opn": "^5.1.0",
    "parse-filepath": "^1.0.1",
    "path-exists": "^3.0.0",
    "postcss-browser-reporter": "^0.5.0",
    "postcss-cssnext": "^3.0.2",
    "postcss-flexbugs-fixes": "^3.0.0",
    "postcss-import": "^10.0.0",
    "postcss-loader": "^2.0.6",
    "postcss-reporter": "^1.4.1",
    "raw-loader": "^0.5.1",
    "react": "^15.6.0",
    "react-dom": "^15.6.0",
    "react-hot-loader": "^3.0.0-beta.6",
    "react-router": "^4.1.1",
    "react-router-dom": "^4.1.1",
    "redux": "^3.6.0",
    "relay-compiler": "1.3.0",
    "remote-redux-devtools": "^0.5.7",
    "sift": "^3.2.6",
    "slash": "^1.0.0",
    "socket.io": "^2.0.3",
    "static-site-generator-webpack-plugin": "^3.4.1",
    "string-similarity": "^1.2.0",
    "style-loader": "^0.18.2",
    "type-of": "^2.0.1",
    "underscore.string": "^3.3.4",
    "url-loader": "^0.5.9",
    "webpack": "^2.0.0",
    "webpack-dev-middleware": "^1.11.0",
    "webpack-dev-server": "^2.6.1",
    "webpack-hot-middleware": "^2.18.2",
    "webpack-md5-hash": "0.0.5",
    "webpack-merge": "^4.1.0",
    "webpack-stats-plugin": "^0.1.4",
    "webpack-validator": "^2.2.7",
    "yaml-loader": "^0.4.0"
  },
  "devDependencies": {
    "babel-cli": "^6.26.0",
    "cross-env": "^5.0.5",
    "iflow-debug": "^1.0.15",
    "iflow-lodash": "^1.1.24",
    "iflow-react-router": "^1.2.1",
    "nyc": "^7.0.0",
    "rimraf": "^2.6.1"
  },
  "engines": {
    "node": ">4.0.0"
  },
  "homepage": "https://github.com/gatsbyjs/gatsby#readme",
  "keywords": [
    "blog",
    "generator",
    "jekyll",
    "markdown",
    "react",
    "ssg",
    "website"
  ],
  "license": "MIT",
  "main": "index.js",
  "repository": {
    "type": "git",
    "url": "git+https://github.com/gatsbyjs/gatsby.git"
  },
  "scripts": {
    "build": "rimraf dist && npm run build:src && npm run build:internal-plugins && npm run build:rawfiles",
    "build:internal-plugins": "copyfiles -u 1 src/internal-plugins/**/package.json dist",
    "build:rawfiles": "copyfiles -u 1 src/internal-plugins/**/raw_* dist",
    "build:src": "babel src --out-dir dist --source-maps --ignore gatsby-cli.js,raw_*,__tests__",
    "clean-test-bundles": "find test/ -type f -name bundle.js* -exec rm -rf {} +",
    "prepublish": "cross-env NODE_ENV=production npm run build",
    "test-coverage": "node_modules/.bin/nyc --reporter=lcov --reporter=text npm test",
    "watch": "rimraf dist && mkdir dist && npm run build:internal-plugins && npm run build:rawfiles && npm run build:src -- --watch"
  }
}<|MERGE_RESOLUTION|>--- conflicted
+++ resolved
@@ -1,11 +1,7 @@
 {
   "name": "gatsby",
   "description": "React.js Static Site Generator",
-<<<<<<< HEAD
   "version": "2.0.0-alpha.2",
-=======
-  "version": "1.9.87",
->>>>>>> 5fafae15
   "author": "Kyle Mathews <mathews.kyle@gmail.com>",
   "bin": {
     "gatsby": "./dist/bin/gatsby.js"
@@ -54,15 +50,8 @@
     "friendly-errors-webpack-plugin": "^1.6.1",
     "front-matter": "^2.1.0",
     "fs-extra": "^4.0.1",
-<<<<<<< HEAD
     "gatsby-module-loader": "^2.0.0-alpha.1",
-    "gatsby-react-router-scroll": "^1.0.2",
     "gatsby-cli": "^1.1.11",
-=======
-    "gatsby-1-config-css-modules": "^1.0.4",
-    "gatsby-cli": "^1.1.14",
-    "gatsby-module-loader": "^1.0.7",
->>>>>>> 5fafae15
     "gatsby-react-router-scroll": "^1.0.3",
     "glob": "^7.1.1",
     "graphql": "^0.10.3",
