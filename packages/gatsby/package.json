{
  "name": "gatsby",
  "description": "Blazing fast modern site generator for React",
  "version": "4.6.0-next.3",
  "author": "Kyle Mathews <mathews.kyle@gmail.com>",
  "bin": {
    "gatsby": "./cli.js"
  },
  "bugs": {
    "url": "https://github.com/gatsbyjs/gatsby/issues"
  },
  "dependencies": {
    "@babel/code-frame": "^7.14.0",
    "@babel/core": "^7.15.5",
    "@babel/eslint-parser": "^7.15.4",
    "@babel/helper-plugin-utils": "^7.14.5",
    "@babel/parser": "^7.15.5",
    "@babel/runtime": "^7.15.4",
    "@babel/traverse": "^7.15.4",
    "@babel/types": "^7.15.4",
    "@gatsbyjs/reach-router": "^1.3.6",
    "@gatsbyjs/webpack-hot-middleware": "^2.25.2",
    "@nodelib/fs.walk": "^1.2.8",
    "@pmmmwh/react-refresh-webpack-plugin": "^0.4.3",
    "@types/http-proxy": "^1.17.7",
    "@typescript-eslint/eslint-plugin": "^4.33.0",
    "@typescript-eslint/parser": "^4.33.0",
    "@vercel/webpack-asset-relocator-loader": "^1.7.0",
    "address": "1.1.2",
    "anser": "^2.1.0",
    "autoprefixer": "^10.4.0",
    "axios": "^0.21.1",
    "babel-loader": "^8.2.3",
    "babel-plugin-add-module-exports": "^1.0.4",
    "babel-plugin-dynamic-import-node": "^2.3.3",
    "babel-plugin-lodash": "^3.3.4",
    "babel-plugin-remove-graphql-queries": "^4.6.0-next.1",
    "babel-preset-gatsby": "^2.6.0-next.1",
    "better-opn": "^2.1.1",
    "bluebird": "^3.7.2",
    "body-parser": "^1.19.0",
    "browserslist": "^4.17.5",
    "cache-manager": "^2.11.1",
    "chalk": "^4.1.2",
    "chokidar": "^3.5.2",
    "common-tags": "^1.8.0",
    "compression": "^1.7.4",
    "cookie": "^0.4.1",
    "core-js": "^3.17.2",
    "cors": "^2.8.5",
    "css-loader": "^5.2.7",
    "css-minimizer-webpack-plugin": "^2.0.0",
    "css.escape": "^1.5.1",
    "date-fns": "^2.25.0",
    "debug": "^3.2.7",
    "deepmerge": "^4.2.2",
    "del": "^5.1.0",
    "detect-port": "^1.3.0",
    "devcert": "^1.2.0",
    "dotenv": "^8.6.0",
    "eslint": "^7.32.0",
    "eslint-config-react-app": "^6.0.0",
    "eslint-plugin-flowtype": "^5.10.0",
    "eslint-plugin-graphql": "^4.0.0",
    "eslint-plugin-import": "^2.25.3",
    "eslint-plugin-jsx-a11y": "^6.5.1",
    "eslint-plugin-react": "^7.28.0",
    "eslint-plugin-react-hooks": "^4.3.0",
    "eslint-webpack-plugin": "^2.6.0",
    "event-source-polyfill": "^1.0.25",
    "execa": "^5.1.1",
    "express": "^4.17.1",
    "express-graphql": "^0.12.0",
    "fastest-levenshtein": "^1.0.12",
    "fastq": "^1.13.0",
    "file-loader": "^6.2.0",
    "find-cache-dir": "^3.3.2",
    "fs-exists-cached": "1.0.0",
    "fs-extra": "^10.0.0",
    "gatsby-cli": "^4.6.0-next.3",
    "gatsby-core-utils": "^3.6.0-next.1",
    "gatsby-graphiql-explorer": "^2.6.0-next.0",
    "gatsby-legacy-polyfills": "^2.6.0-next.0",
    "gatsby-link": "^4.6.0-next.0",
<<<<<<< HEAD
    "gatsby-page-utils": "^2.6.0-next.0",
    "gatsby-plugin-page-creator": "^4.6.0-next.0",
    "gatsby-plugin-typescript": "^4.6.0-next.0",
    "gatsby-plugin-utils": "^2.6.0-next.0",
=======
    "gatsby-plugin-page-creator": "^4.6.0-next.2",
    "gatsby-plugin-typescript": "^4.6.0-next.1",
    "gatsby-plugin-utils": "^3.0.0-next.0",
>>>>>>> 9f421a04
    "gatsby-react-router-scroll": "^5.6.0-next.0",
    "gatsby-telemetry": "^3.6.0-next.1",
    "gatsby-worker": "^1.6.0-next.1",
    "glob": "^7.2.0",
    "got": "^11.8.2",
    "graphql": "^15.7.2",
    "graphql-compose": "~7.25.1",
    "graphql-playground-middleware-express": "^1.7.22",
    "hasha": "^5.2.2",
    "http-proxy": "^1.18.1",
    "invariant": "^2.2.4",
    "is-relative": "^1.0.0",
    "is-relative-url": "^3.0.0",
    "joi": "^17.4.2",
    "json-loader": "^0.5.7",
    "latest-version": "5.1.0",
    "lmdb-store": "^1.6.11",
    "lodash": "^4.17.21",
    "md5-file": "^5.0.0",
    "meant": "^1.0.3",
    "memoizee": "^0.4.15",
    "micromatch": "^4.0.4",
    "mime": "^2.5.2",
    "mini-css-extract-plugin": "1.6.2",
    "mitt": "^1.2.0",
    "moment": "^2.29.1",
    "multer": "^1.4.3",
    "node-fetch": "^2.6.6",
    "normalize-path": "^3.0.0",
    "null-loader": "^4.0.1",
    "opentracing": "^0.14.5",
    "p-defer": "^3.0.0",
    "parseurl": "^1.3.3",
    "physical-cpu-count": "^2.0.0",
    "platform": "^1.3.6",
    "postcss": "^8.3.11",
    "postcss-flexbugs-fixes": "^5.0.2",
    "postcss-loader": "^5.3.0",
    "prompts": "^2.4.2",
    "prop-types": "^15.7.2",
    "query-string": "^6.14.1",
    "raw-loader": "^4.0.2",
    "react-dev-utils": "^11.0.4",
    "react-refresh": "^0.9.0",
    "redux": "4.1.2",
    "redux-thunk": "^2.4.0",
    "resolve-from": "^5.0.0",
    "semver": "^7.3.5",
    "shallow-compare": "^1.2.2",
    "signal-exit": "^3.0.5",
    "slugify": "^1.6.1",
    "socket.io": "3.1.2",
    "socket.io-client": "3.1.3",
    "source-map": "^0.7.3",
    "source-map-support": "^0.5.20",
    "st": "^2.0.0",
    "stack-trace": "^0.0.10",
    "string-similarity": "^1.2.2",
    "strip-ansi": "^6.0.1",
    "style-loader": "^2.0.0",
    "terser-webpack-plugin": "^5.2.4",
    "tmp": "^0.2.1",
    "true-case-path": "^2.2.1",
    "type-of": "^2.0.1",
    "url-loader": "^4.1.1",
    "uuid": "^8.3.2",
    "v8-compile-cache": "^2.3.0",
    "webpack": "^5.61.0",
    "webpack-dev-middleware": "^4.3.0",
    "webpack-merge": "^5.8.0",
    "webpack-stats-plugin": "^1.0.3",
    "webpack-virtual-modules": "^0.3.2",
    "xstate": "^4.26.0",
    "yaml-loader": "^0.6.0"
  },
  "devDependencies": {
    "@babel/cli": "^7.15.4",
    "@babel/helper-plugin-utils": "^7.14.5",
    "@babel/register": "^7.15.3",
    "@types/eslint": "^8.2.1",
    "@types/micromatch": "^4.0.1",
    "@types/normalize-path": "^3.0.0",
    "@types/reach__router": "^1.3.5",
    "@types/react-dom": "^17.0.9",
    "@types/semver": "^7.3.9",
    "@types/signal-exit": "^3.0.0",
    "@types/string-similarity": "^4.0.0",
    "@types/tmp": "^0.2.0",
    "@types/webpack-virtual-modules": "^0.1.1",
    "babel-preset-gatsby-package": "^2.6.0-next.0",
    "copyfiles": "^2.3.0",
    "cross-env": "^7.0.3",
    "documentation": "^13.1.0",
    "enhanced-resolve": "^5.8.2",
    "react": "^16.12.0",
    "react-dom": "^16.12.0",
    "rimraf": "^3.0.2",
    "typescript": "^4.5.4",
    "xhr-mock": "^2.5.1",
    "zipkin": "^0.22.0",
    "zipkin-javascript-opentracing": "^3.0.0",
    "zipkin-transport-http": "^0.22.0"
  },
  "engines": {
    "node": ">=14.15.0"
  },
  "files": [
    "apis.json",
    "ipc.json",
    "cache-dir/",
    "cli.js",
    "dist/",
    "graphql.js",
    "graphql.d.ts",
    "reporter.js",
    "reporter.d.ts",
    "index.d.ts",
    "scripts/postinstall.js",
    "utils.js",
    "internal.js",
    "internal.d.ts",
    "webpack.js",
    "webpack.d.ts",
    "!**/__tests__/"
  ],
  "homepage": "https://github.com/gatsbyjs/gatsby/tree/master/packages/gatsby#readme",
  "keywords": [
    "blog",
    "generator",
    "jekyll",
    "markdown",
    "react",
    "ssg",
    "website"
  ],
  "license": "MIT",
  "main": "cache-dir/commonjs/gatsby-browser-entry.js",
  "module": "cache-dir/gatsby-browser-entry.js",
  "peerDependencies": {
    "react": "^16.9.0 || ^17.0.0",
    "react-dom": "^16.9.0 || ^17.0.0"
  },
  "repository": {
    "type": "git",
    "url": "git+https://github.com/gatsbyjs/gatsby.git"
  },
  "resolutions": {
    "graphql": "^15.8.0",
    "@mdx-js/mdx": "^2.0.0-next.3",
    "@mdx-js/react": "^2.0.0-next.3",
    "@mdx-js/runtime": "^2.0.0-next.3",
    "remark-mdx": "2.0.0-next.7",
    "remark-mdxjs": "^2.0.0-next.3"
  },
  "scripts": {
    "build": "npm run build:types && npm run build:src && npm run build:internal-plugins && npm run build:rawfiles && npm run build:cjs",
    "postbuild": "node scripts/output-api-file.js",
    "build:internal-plugins": "copyfiles -u 1 src/internal-plugins/**/package.json dist",
    "build:rawfiles": "copyfiles -u 1 src/internal-plugins/**/raw_* dist",
    "build:cjs": "babel cache-dir --out-dir cache-dir/commonjs --ignore \"**/__tests__\" --ignore \"**/__mocks__\" && copyfiles -u 1 cache-dir/**/*.json cache-dir/commonjs",
    "build:src": "babel src --out-dir dist --source-maps --verbose --ignore \"**/gatsby-cli.js,src/internal-plugins/dev-404-page/raw_dev-404-page.js,**/__tests__,**/__mocks__\" --extensions \".ts,.js\"",
    "build:types": "tsc --emitDeclarationOnly --declaration --declarationDir dist && node scripts/check-declaration.js",
    "clean-test-bundles": "find test/ -type f -name bundle.js* -exec rm -rf {} +",
    "prebuild": "rimraf dist && rimraf cache-dir/commonjs",
    "postinstall": "node scripts/postinstall.js",
    "prepare": "cross-env NODE_ENV=production npm run build",
    "watch": "rimraf dist && mkdir dist && npm run build:internal-plugins && npm run build:rawfiles && npm run build:src -- --watch",
    "typecheck": "tsc --noEmit"
  },
  "types": "index.d.ts",
  "yargs": {
    "boolean-negation": false
  }
}<|MERGE_RESOLUTION|>--- conflicted
+++ resolved
@@ -82,16 +82,10 @@
     "gatsby-graphiql-explorer": "^2.6.0-next.0",
     "gatsby-legacy-polyfills": "^2.6.0-next.0",
     "gatsby-link": "^4.6.0-next.0",
-<<<<<<< HEAD
     "gatsby-page-utils": "^2.6.0-next.0",
-    "gatsby-plugin-page-creator": "^4.6.0-next.0",
-    "gatsby-plugin-typescript": "^4.6.0-next.0",
-    "gatsby-plugin-utils": "^2.6.0-next.0",
-=======
     "gatsby-plugin-page-creator": "^4.6.0-next.2",
     "gatsby-plugin-typescript": "^4.6.0-next.1",
     "gatsby-plugin-utils": "^3.0.0-next.0",
->>>>>>> 9f421a04
     "gatsby-react-router-scroll": "^5.6.0-next.0",
     "gatsby-telemetry": "^3.6.0-next.1",
     "gatsby-worker": "^1.6.0-next.1",
