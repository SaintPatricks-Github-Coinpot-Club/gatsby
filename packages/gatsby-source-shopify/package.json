--- conflicted
+++ resolved
@@ -1,10 +1,6 @@
 {
   "name": "gatsby-source-shopify",
-<<<<<<< HEAD
-  "version": "5.6.0",
-=======
   "version": "6.0.0-zz-next.1",
->>>>>>> d03fe39c
   "description": "Gatsby source plugin for building websites using Shopify as a data source.",
   "scripts": {
     "watch": "tsc-watch --outDir .",
@@ -24,15 +20,9 @@
   "homepage": "https://github.com/gatsbyjs/gatsby/tree/master/packages/gatsby-source-shopify#readme",
   "dependencies": {
     "@babel/runtime": "^7.15.4",
-<<<<<<< HEAD
-    "gatsby-core-utils": "^2.14.0",
-    "gatsby-plugin-utils": "^1.14.0",
-    "gatsby-source-filesystem": "^3.14.0",
-=======
     "gatsby-core-utils": "^3.0.0-zz-next.1",
     "gatsby-plugin-utils": "^2.0.0-zz-next.1",
     "gatsby-source-filesystem": "^4.0.0-zz-next.1",
->>>>>>> d03fe39c
     "node-fetch": "^2.6.1",
     "sharp": "^0.29.0",
     "shift-left": "^0.1.5"
@@ -43,11 +33,7 @@
     "@types/node-fetch": "^2.5.12",
     "@types/sharp": "^0.28.5",
     "cross-env": "^7.0.3",
-<<<<<<< HEAD
-    "gatsby-plugin-image": "^1.14.0",
-=======
     "gatsby-plugin-image": "^2.0.0-zz-next.1",
->>>>>>> d03fe39c
     "msw": "^0.35.0",
     "prettier": "^2.3.2",
     "prettier-check": "^2.0.0",
