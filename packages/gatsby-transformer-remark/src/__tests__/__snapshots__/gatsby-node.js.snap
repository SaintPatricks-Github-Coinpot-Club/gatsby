// Jest Snapshot v1, https://goo.gl/fbAQLP

exports[`Process markdown content correctly Process generated markdown node correctly Correctly creates a new MarkdownRemark node 1`] = `
Array [
  Array [
    Object {
      "children": Array [],
      "excerpt": "",
      "frontmatter": Object {
        "_PARENT": "whatever",
        "date": "2017-09-18T23:19:51.246Z",
        "title": "my little pony",
      },
      "id": "uuid-from-gatsby",
      "internal": Object {
        "content": "Where oh where is my little pony?
            ",
<<<<<<< HEAD
        "contentDigest": "2e8a2dfc6008c678361832a928592cff",
=======
        "contentDigest": "bfb42c798351ea71acd624fc5c70c320",
>>>>>>> 7e42c02b
        "type": "MarkdownRemark",
      },
      "parent": "whatever",
      "rawMarkdownBody": "Where oh where is my little pony?
            ",
    },
  ],
]
`;

exports[`Process markdown content correctly Process generated markdown node correctly Correctly creates a new MarkdownRemark node 2`] = `
Array [
  Array [
    Object {
      "child": Object {
        "children": Array [],
        "excerpt": "",
        "frontmatter": Object {
          "_PARENT": "whatever",
          "date": "2017-09-18T23:19:51.246Z",
          "title": "my little pony",
        },
        "id": "uuid-from-gatsby",
        "internal": Object {
          "content": "Where oh where is my little pony?
            ",
<<<<<<< HEAD
          "contentDigest": "2e8a2dfc6008c678361832a928592cff",
=======
          "contentDigest": "bfb42c798351ea71acd624fc5c70c320",
>>>>>>> 7e42c02b
          "type": "MarkdownRemark",
        },
        "parent": "whatever",
        "rawMarkdownBody": "Where oh where is my little pony?
            ",
      },
      "parent": Object {
        "children": Array [],
        "content": "---
title: \\"my little pony\\"
date: \\"2017-09-18T23:19:51.246Z\\"
---
Where oh where is my little pony?
            ",
        "id": "whatever",
        "internal": Object {
          "contentDigest": "whatever",
          "mediaType": "text/markdown",
        },
      },
    },
  ],
]
`;

exports[`Process markdown content correctly Process generated markdown node correctly Correctly parses a graymatter excerpt 1`] = `
Array [
  Array [
    Object {
      "children": Array [],
      "excerpt": "Lorem ipsum dolor sit amet, consectetur adipiscing elit. Morbi auctor sit amet velit id facilisis. Nulla viverra, eros at efficitur pulvinar, lectus orci accumsan nisi, eu blandit elit nulla nec lectus. Integer porttitor imperdiet sapien. Quisque in orci sed nisi consequat aliquam. Aenean id mollis nisi. Sed auctor odio id erat facilisis venenatis. Quisque posuere faucibus libero vel fringilla.

In quis lectus sed eros efficitur luctus. Morbi tempor, nisl eget feugiat tincidunt, sem velit vulputate enim, nec interdum augue enim nec mauris. Nulla iaculis ante sed enim placerat pretium. Nulla metus odio, facilisis vestibulum lobortis vitae, bibendum at nunc. Donec sit amet efficitur metus, in bibendum nisi. Vivamus tempus vel turpis sit amet auctor. Maecenas luctus vestibulum velit, at sagittis leo volutpat quis. Praesent posuere nec augue eget sodales. Pellentesque vitae arcu ut est varius venenatis id maximus sem. Curabitur non consectetur turpis.

",
      "frontmatter": Object {
        "_PARENT": "whatever",
        "date": "2017-09-18T23:19:51.246Z",
        "title": "my little pony",
      },
      "id": "uuid-from-gatsby",
      "internal": Object {
        "content": "Lorem ipsum dolor sit amet, consectetur adipiscing elit. Morbi auctor sit amet velit id facilisis. Nulla viverra, eros at efficitur pulvinar, lectus orci accumsan nisi, eu blandit elit nulla nec lectus. Integer porttitor imperdiet sapien. Quisque in orci sed nisi consequat aliquam. Aenean id mollis nisi. Sed auctor odio id erat facilisis venenatis. Quisque posuere faucibus libero vel fringilla.

In quis lectus sed eros efficitur luctus. Morbi tempor, nisl eget feugiat tincidunt, sem velit vulputate enim, nec interdum augue enim nec mauris. Nulla iaculis ante sed enim placerat pretium. Nulla metus odio, facilisis vestibulum lobortis vitae, bibendum at nunc. Donec sit amet efficitur metus, in bibendum nisi. Vivamus tempus vel turpis sit amet auctor. Maecenas luctus vestibulum velit, at sagittis leo volutpat quis. Praesent posuere nec augue eget sodales. Pellentesque vitae arcu ut est varius venenatis id maximus sem. Curabitur non consectetur turpis.

<!-- end -->

Maecenas sodales, arcu at dictum porta, sapien leo consectetur metus, nec rhoncus quam mauris vel odio. Vivamus sed sapien in massa pulvinar feugiat vel eu tellus. Nam rutrum sem nisi, vitae viverra erat varius ut. Praesent fringilla, metus in condimentum varius, ligula augue efficitur dolor, at tempus velit velit id arcu. Suspendisse urna est, blandit ac lacus id, efficitur semper purus. Etiam dignissim suscipit lorem accumsan ultricies. Duis lacinia tortor sapien, sed malesuada leo molestie nec. Sed lobortis varius ipsum, eu lobortis metus malesuada consequat. Sed purus nulla, tempor ac tincidunt et, blandit vel ex. Vestibulum id dolor non nulla posuere consectetur quis et turpis. Cras dolor metus, elementum a enim at, semper bibendum sapien. Sed lacus augue, laoreet in metus id, volutpat malesuada mauris.

Sed eu gravida mauris. Suspendisse potenti. Praesent sit amet egestas mi, sed hendrerit eros. Vestibulum congue scelerisque magna, id viverra justo congue nec. Duis id dapibus metus, et dictum erat. Nulla rhoncus a mauris nec tincidunt. Interdum et malesuada fames ac ante ipsum primis in faucibus. Donec elementum molestie ullamcorper. Nulla pulvinar feugiat mauris, placerat malesuada ligula rutrum non. Integer venenatis ex at dignissim fermentum. Nunc bibendum nulla in purus pharetra, non sodales justo fringilla.

Sed bibendum sem iaculis, pellentesque leo sed, imperdiet ante. Sed consequat mattis dui nec pretium. Donec vel consectetur est. Nam sagittis, libero vitae pretium pharetra, velit est dignissim erat, at cursus quam massa vitae ligula. Suspendisse potenti. In hac habitasse platea dictumst. Donec sit amet finibus justo. Mauris ante dolor, pulvinar vitae feugiat eu, rhoncus nec diam. In ut accumsan diam, faucibus fringilla odio. Nunc id ultricies turpis. Quisque justo quam, tristique sit amet interdum quis, facilisis at mi. Fusce porttitor vel sem ut condimentum. Praesent at libero congue, vulputate elit ut, rhoncus erat.
            ",
<<<<<<< HEAD
        "contentDigest": "d30295937761618f4695bf2b1c43a4a2",
=======
        "contentDigest": "df427db218d69f860f801967b6cef2d4",
>>>>>>> 7e42c02b
        "type": "MarkdownRemark",
      },
      "parent": "whatever",
      "rawMarkdownBody": "Lorem ipsum dolor sit amet, consectetur adipiscing elit. Morbi auctor sit amet velit id facilisis. Nulla viverra, eros at efficitur pulvinar, lectus orci accumsan nisi, eu blandit elit nulla nec lectus. Integer porttitor imperdiet sapien. Quisque in orci sed nisi consequat aliquam. Aenean id mollis nisi. Sed auctor odio id erat facilisis venenatis. Quisque posuere faucibus libero vel fringilla.

In quis lectus sed eros efficitur luctus. Morbi tempor, nisl eget feugiat tincidunt, sem velit vulputate enim, nec interdum augue enim nec mauris. Nulla iaculis ante sed enim placerat pretium. Nulla metus odio, facilisis vestibulum lobortis vitae, bibendum at nunc. Donec sit amet efficitur metus, in bibendum nisi. Vivamus tempus vel turpis sit amet auctor. Maecenas luctus vestibulum velit, at sagittis leo volutpat quis. Praesent posuere nec augue eget sodales. Pellentesque vitae arcu ut est varius venenatis id maximus sem. Curabitur non consectetur turpis.

<!-- end -->

Maecenas sodales, arcu at dictum porta, sapien leo consectetur metus, nec rhoncus quam mauris vel odio. Vivamus sed sapien in massa pulvinar feugiat vel eu tellus. Nam rutrum sem nisi, vitae viverra erat varius ut. Praesent fringilla, metus in condimentum varius, ligula augue efficitur dolor, at tempus velit velit id arcu. Suspendisse urna est, blandit ac lacus id, efficitur semper purus. Etiam dignissim suscipit lorem accumsan ultricies. Duis lacinia tortor sapien, sed malesuada leo molestie nec. Sed lobortis varius ipsum, eu lobortis metus malesuada consequat. Sed purus nulla, tempor ac tincidunt et, blandit vel ex. Vestibulum id dolor non nulla posuere consectetur quis et turpis. Cras dolor metus, elementum a enim at, semper bibendum sapien. Sed lacus augue, laoreet in metus id, volutpat malesuada mauris.

Sed eu gravida mauris. Suspendisse potenti. Praesent sit amet egestas mi, sed hendrerit eros. Vestibulum congue scelerisque magna, id viverra justo congue nec. Duis id dapibus metus, et dictum erat. Nulla rhoncus a mauris nec tincidunt. Interdum et malesuada fames ac ante ipsum primis in faucibus. Donec elementum molestie ullamcorper. Nulla pulvinar feugiat mauris, placerat malesuada ligula rutrum non. Integer venenatis ex at dignissim fermentum. Nunc bibendum nulla in purus pharetra, non sodales justo fringilla.

Sed bibendum sem iaculis, pellentesque leo sed, imperdiet ante. Sed consequat mattis dui nec pretium. Donec vel consectetur est. Nam sagittis, libero vitae pretium pharetra, velit est dignissim erat, at cursus quam massa vitae ligula. Suspendisse potenti. In hac habitasse platea dictumst. Donec sit amet finibus justo. Mauris ante dolor, pulvinar vitae feugiat eu, rhoncus nec diam. In ut accumsan diam, faucibus fringilla odio. Nunc id ultricies turpis. Quisque justo quam, tristique sit amet interdum quis, facilisis at mi. Fusce porttitor vel sem ut condimentum. Praesent at libero congue, vulputate elit ut, rhoncus erat.
            ",
    },
  ],
]
`;

exports[`Process markdown content correctly Process generated markdown node correctly Correctly parses a graymatter excerpt 2`] = `
Array [
  Array [
    Object {
      "child": Object {
        "children": Array [],
        "excerpt": "Lorem ipsum dolor sit amet, consectetur adipiscing elit. Morbi auctor sit amet velit id facilisis. Nulla viverra, eros at efficitur pulvinar, lectus orci accumsan nisi, eu blandit elit nulla nec lectus. Integer porttitor imperdiet sapien. Quisque in orci sed nisi consequat aliquam. Aenean id mollis nisi. Sed auctor odio id erat facilisis venenatis. Quisque posuere faucibus libero vel fringilla.

In quis lectus sed eros efficitur luctus. Morbi tempor, nisl eget feugiat tincidunt, sem velit vulputate enim, nec interdum augue enim nec mauris. Nulla iaculis ante sed enim placerat pretium. Nulla metus odio, facilisis vestibulum lobortis vitae, bibendum at nunc. Donec sit amet efficitur metus, in bibendum nisi. Vivamus tempus vel turpis sit amet auctor. Maecenas luctus vestibulum velit, at sagittis leo volutpat quis. Praesent posuere nec augue eget sodales. Pellentesque vitae arcu ut est varius venenatis id maximus sem. Curabitur non consectetur turpis.

",
        "frontmatter": Object {
          "_PARENT": "whatever",
          "date": "2017-09-18T23:19:51.246Z",
          "title": "my little pony",
        },
        "id": "uuid-from-gatsby",
        "internal": Object {
          "content": "Lorem ipsum dolor sit amet, consectetur adipiscing elit. Morbi auctor sit amet velit id facilisis. Nulla viverra, eros at efficitur pulvinar, lectus orci accumsan nisi, eu blandit elit nulla nec lectus. Integer porttitor imperdiet sapien. Quisque in orci sed nisi consequat aliquam. Aenean id mollis nisi. Sed auctor odio id erat facilisis venenatis. Quisque posuere faucibus libero vel fringilla.

In quis lectus sed eros efficitur luctus. Morbi tempor, nisl eget feugiat tincidunt, sem velit vulputate enim, nec interdum augue enim nec mauris. Nulla iaculis ante sed enim placerat pretium. Nulla metus odio, facilisis vestibulum lobortis vitae, bibendum at nunc. Donec sit amet efficitur metus, in bibendum nisi. Vivamus tempus vel turpis sit amet auctor. Maecenas luctus vestibulum velit, at sagittis leo volutpat quis. Praesent posuere nec augue eget sodales. Pellentesque vitae arcu ut est varius venenatis id maximus sem. Curabitur non consectetur turpis.

<!-- end -->

Maecenas sodales, arcu at dictum porta, sapien leo consectetur metus, nec rhoncus quam mauris vel odio. Vivamus sed sapien in massa pulvinar feugiat vel eu tellus. Nam rutrum sem nisi, vitae viverra erat varius ut. Praesent fringilla, metus in condimentum varius, ligula augue efficitur dolor, at tempus velit velit id arcu. Suspendisse urna est, blandit ac lacus id, efficitur semper purus. Etiam dignissim suscipit lorem accumsan ultricies. Duis lacinia tortor sapien, sed malesuada leo molestie nec. Sed lobortis varius ipsum, eu lobortis metus malesuada consequat. Sed purus nulla, tempor ac tincidunt et, blandit vel ex. Vestibulum id dolor non nulla posuere consectetur quis et turpis. Cras dolor metus, elementum a enim at, semper bibendum sapien. Sed lacus augue, laoreet in metus id, volutpat malesuada mauris.

Sed eu gravida mauris. Suspendisse potenti. Praesent sit amet egestas mi, sed hendrerit eros. Vestibulum congue scelerisque magna, id viverra justo congue nec. Duis id dapibus metus, et dictum erat. Nulla rhoncus a mauris nec tincidunt. Interdum et malesuada fames ac ante ipsum primis in faucibus. Donec elementum molestie ullamcorper. Nulla pulvinar feugiat mauris, placerat malesuada ligula rutrum non. Integer venenatis ex at dignissim fermentum. Nunc bibendum nulla in purus pharetra, non sodales justo fringilla.

Sed bibendum sem iaculis, pellentesque leo sed, imperdiet ante. Sed consequat mattis dui nec pretium. Donec vel consectetur est. Nam sagittis, libero vitae pretium pharetra, velit est dignissim erat, at cursus quam massa vitae ligula. Suspendisse potenti. In hac habitasse platea dictumst. Donec sit amet finibus justo. Mauris ante dolor, pulvinar vitae feugiat eu, rhoncus nec diam. In ut accumsan diam, faucibus fringilla odio. Nunc id ultricies turpis. Quisque justo quam, tristique sit amet interdum quis, facilisis at mi. Fusce porttitor vel sem ut condimentum. Praesent at libero congue, vulputate elit ut, rhoncus erat.
            ",
<<<<<<< HEAD
          "contentDigest": "d30295937761618f4695bf2b1c43a4a2",
=======
          "contentDigest": "df427db218d69f860f801967b6cef2d4",
>>>>>>> 7e42c02b
          "type": "MarkdownRemark",
        },
        "parent": "whatever",
        "rawMarkdownBody": "Lorem ipsum dolor sit amet, consectetur adipiscing elit. Morbi auctor sit amet velit id facilisis. Nulla viverra, eros at efficitur pulvinar, lectus orci accumsan nisi, eu blandit elit nulla nec lectus. Integer porttitor imperdiet sapien. Quisque in orci sed nisi consequat aliquam. Aenean id mollis nisi. Sed auctor odio id erat facilisis venenatis. Quisque posuere faucibus libero vel fringilla.

In quis lectus sed eros efficitur luctus. Morbi tempor, nisl eget feugiat tincidunt, sem velit vulputate enim, nec interdum augue enim nec mauris. Nulla iaculis ante sed enim placerat pretium. Nulla metus odio, facilisis vestibulum lobortis vitae, bibendum at nunc. Donec sit amet efficitur metus, in bibendum nisi. Vivamus tempus vel turpis sit amet auctor. Maecenas luctus vestibulum velit, at sagittis leo volutpat quis. Praesent posuere nec augue eget sodales. Pellentesque vitae arcu ut est varius venenatis id maximus sem. Curabitur non consectetur turpis.

<!-- end -->

Maecenas sodales, arcu at dictum porta, sapien leo consectetur metus, nec rhoncus quam mauris vel odio. Vivamus sed sapien in massa pulvinar feugiat vel eu tellus. Nam rutrum sem nisi, vitae viverra erat varius ut. Praesent fringilla, metus in condimentum varius, ligula augue efficitur dolor, at tempus velit velit id arcu. Suspendisse urna est, blandit ac lacus id, efficitur semper purus. Etiam dignissim suscipit lorem accumsan ultricies. Duis lacinia tortor sapien, sed malesuada leo molestie nec. Sed lobortis varius ipsum, eu lobortis metus malesuada consequat. Sed purus nulla, tempor ac tincidunt et, blandit vel ex. Vestibulum id dolor non nulla posuere consectetur quis et turpis. Cras dolor metus, elementum a enim at, semper bibendum sapien. Sed lacus augue, laoreet in metus id, volutpat malesuada mauris.

Sed eu gravida mauris. Suspendisse potenti. Praesent sit amet egestas mi, sed hendrerit eros. Vestibulum congue scelerisque magna, id viverra justo congue nec. Duis id dapibus metus, et dictum erat. Nulla rhoncus a mauris nec tincidunt. Interdum et malesuada fames ac ante ipsum primis in faucibus. Donec elementum molestie ullamcorper. Nulla pulvinar feugiat mauris, placerat malesuada ligula rutrum non. Integer venenatis ex at dignissim fermentum. Nunc bibendum nulla in purus pharetra, non sodales justo fringilla.

Sed bibendum sem iaculis, pellentesque leo sed, imperdiet ante. Sed consequat mattis dui nec pretium. Donec vel consectetur est. Nam sagittis, libero vitae pretium pharetra, velit est dignissim erat, at cursus quam massa vitae ligula. Suspendisse potenti. In hac habitasse platea dictumst. Donec sit amet finibus justo. Mauris ante dolor, pulvinar vitae feugiat eu, rhoncus nec diam. In ut accumsan diam, faucibus fringilla odio. Nunc id ultricies turpis. Quisque justo quam, tristique sit amet interdum quis, facilisis at mi. Fusce porttitor vel sem ut condimentum. Praesent at libero congue, vulputate elit ut, rhoncus erat.
            ",
      },
      "parent": Object {
        "children": Array [],
        "content": "---
title: \\"my little pony\\"
date: \\"2017-09-18T23:19:51.246Z\\"
---
Lorem ipsum dolor sit amet, consectetur adipiscing elit. Morbi auctor sit amet velit id facilisis. Nulla viverra, eros at efficitur pulvinar, lectus orci accumsan nisi, eu blandit elit nulla nec lectus. Integer porttitor imperdiet sapien. Quisque in orci sed nisi consequat aliquam. Aenean id mollis nisi. Sed auctor odio id erat facilisis venenatis. Quisque posuere faucibus libero vel fringilla.

In quis lectus sed eros efficitur luctus. Morbi tempor, nisl eget feugiat tincidunt, sem velit vulputate enim, nec interdum augue enim nec mauris. Nulla iaculis ante sed enim placerat pretium. Nulla metus odio, facilisis vestibulum lobortis vitae, bibendum at nunc. Donec sit amet efficitur metus, in bibendum nisi. Vivamus tempus vel turpis sit amet auctor. Maecenas luctus vestibulum velit, at sagittis leo volutpat quis. Praesent posuere nec augue eget sodales. Pellentesque vitae arcu ut est varius venenatis id maximus sem. Curabitur non consectetur turpis.

<!-- end -->

Maecenas sodales, arcu at dictum porta, sapien leo consectetur metus, nec rhoncus quam mauris vel odio. Vivamus sed sapien in massa pulvinar feugiat vel eu tellus. Nam rutrum sem nisi, vitae viverra erat varius ut. Praesent fringilla, metus in condimentum varius, ligula augue efficitur dolor, at tempus velit velit id arcu. Suspendisse urna est, blandit ac lacus id, efficitur semper purus. Etiam dignissim suscipit lorem accumsan ultricies. Duis lacinia tortor sapien, sed malesuada leo molestie nec. Sed lobortis varius ipsum, eu lobortis metus malesuada consequat. Sed purus nulla, tempor ac tincidunt et, blandit vel ex. Vestibulum id dolor non nulla posuere consectetur quis et turpis. Cras dolor metus, elementum a enim at, semper bibendum sapien. Sed lacus augue, laoreet in metus id, volutpat malesuada mauris.

Sed eu gravida mauris. Suspendisse potenti. Praesent sit amet egestas mi, sed hendrerit eros. Vestibulum congue scelerisque magna, id viverra justo congue nec. Duis id dapibus metus, et dictum erat. Nulla rhoncus a mauris nec tincidunt. Interdum et malesuada fames ac ante ipsum primis in faucibus. Donec elementum molestie ullamcorper. Nulla pulvinar feugiat mauris, placerat malesuada ligula rutrum non. Integer venenatis ex at dignissim fermentum. Nunc bibendum nulla in purus pharetra, non sodales justo fringilla.

Sed bibendum sem iaculis, pellentesque leo sed, imperdiet ante. Sed consequat mattis dui nec pretium. Donec vel consectetur est. Nam sagittis, libero vitae pretium pharetra, velit est dignissim erat, at cursus quam massa vitae ligula. Suspendisse potenti. In hac habitasse platea dictumst. Donec sit amet finibus justo. Mauris ante dolor, pulvinar vitae feugiat eu, rhoncus nec diam. In ut accumsan diam, faucibus fringilla odio. Nunc id ultricies turpis. Quisque justo quam, tristique sit amet interdum quis, facilisis at mi. Fusce porttitor vel sem ut condimentum. Praesent at libero congue, vulputate elit ut, rhoncus erat.
            ",
        "id": "whatever",
        "internal": Object {
          "contentDigest": "whatever",
          "mediaType": "text/markdown",
        },
      },
    },
  ],
]
`;

exports[`Process markdown content correctly process graphql correctly Correctly queries an excerpt for a node with an excerpt separator 1`] = `
Object {
  "excerpt": "Lorem ipsum dolor sit amet, consectetur adipiscing elit. Morbi auctor sit amet velit id facilisis. Nulla viverra, eros at efficitur pulvinar, lectus orci accumsan nisi, eu blandit elit nulla nec lectus. Integer porttitor imperdiet sapien. Quisque in orci sed nisi consequat aliquam. Aenean id mollis nisi. Sed auctor odio id erat facilisis venenatis. Quisque posuere faucibus libero vel fringilla.

In quis lectus sed eros efficitur luctus. Morbi tempor, nisl eget feugiat tincidunt, sem velit vulputate enim, nec interdum augue enim nec mauris. Nulla iaculis ante sed enim placerat pretium. Nulla metus odio, facilisis vestibulum lobortis vitae, bibendum at nunc. Donec sit amet efficitur metus, in bibendum nisi. Vivamus tempus vel turpis sit amet auctor. Maecenas luctus vestibulum velit, at sagittis leo volutpat quis. Praesent posuere nec augue eget sodales. Pellentesque vitae arcu ut est varius venenatis id maximus sem. Curabitur non consectetur turpis.

",
  "frontmatter": Object {
    "title": "my little pony",
  },
}
`;

exports[`Process markdown content correctly process graphql correctly Correctly queries an excerpt for a node without an excerpt separator 1`] = `
Object {
  "excerpt": "",
  "frontmatter": Object {
    "title": "my little pony",
  },
}
`;<|MERGE_RESOLUTION|>--- conflicted
+++ resolved
@@ -15,11 +15,7 @@
       "internal": Object {
         "content": "Where oh where is my little pony?
             ",
-<<<<<<< HEAD
-        "contentDigest": "2e8a2dfc6008c678361832a928592cff",
-=======
-        "contentDigest": "bfb42c798351ea71acd624fc5c70c320",
->>>>>>> 7e42c02b
+        "contentDigest": "e33e9489dc1352bfac2577e99155c1b3",
         "type": "MarkdownRemark",
       },
       "parent": "whatever",
@@ -46,11 +42,7 @@
         "internal": Object {
           "content": "Where oh where is my little pony?
             ",
-<<<<<<< HEAD
-          "contentDigest": "2e8a2dfc6008c678361832a928592cff",
-=======
-          "contentDigest": "bfb42c798351ea71acd624fc5c70c320",
->>>>>>> 7e42c02b
+          "contentDigest": "e33e9489dc1352bfac2577e99155c1b3",
           "type": "MarkdownRemark",
         },
         "parent": "whatever",
@@ -105,11 +97,7 @@
 
 Sed bibendum sem iaculis, pellentesque leo sed, imperdiet ante. Sed consequat mattis dui nec pretium. Donec vel consectetur est. Nam sagittis, libero vitae pretium pharetra, velit est dignissim erat, at cursus quam massa vitae ligula. Suspendisse potenti. In hac habitasse platea dictumst. Donec sit amet finibus justo. Mauris ante dolor, pulvinar vitae feugiat eu, rhoncus nec diam. In ut accumsan diam, faucibus fringilla odio. Nunc id ultricies turpis. Quisque justo quam, tristique sit amet interdum quis, facilisis at mi. Fusce porttitor vel sem ut condimentum. Praesent at libero congue, vulputate elit ut, rhoncus erat.
             ",
-<<<<<<< HEAD
-        "contentDigest": "d30295937761618f4695bf2b1c43a4a2",
-=======
-        "contentDigest": "df427db218d69f860f801967b6cef2d4",
->>>>>>> 7e42c02b
+        "contentDigest": "e9f6c76d1bc3cb15f402ed2c24b815bd",
         "type": "MarkdownRemark",
       },
       "parent": "whatever",
@@ -160,11 +148,7 @@
 
 Sed bibendum sem iaculis, pellentesque leo sed, imperdiet ante. Sed consequat mattis dui nec pretium. Donec vel consectetur est. Nam sagittis, libero vitae pretium pharetra, velit est dignissim erat, at cursus quam massa vitae ligula. Suspendisse potenti. In hac habitasse platea dictumst. Donec sit amet finibus justo. Mauris ante dolor, pulvinar vitae feugiat eu, rhoncus nec diam. In ut accumsan diam, faucibus fringilla odio. Nunc id ultricies turpis. Quisque justo quam, tristique sit amet interdum quis, facilisis at mi. Fusce porttitor vel sem ut condimentum. Praesent at libero congue, vulputate elit ut, rhoncus erat.
             ",
-<<<<<<< HEAD
-          "contentDigest": "d30295937761618f4695bf2b1c43a4a2",
-=======
-          "contentDigest": "df427db218d69f860f801967b6cef2d4",
->>>>>>> 7e42c02b
+          "contentDigest": "e9f6c76d1bc3cb15f402ed2c24b815bd",
           "type": "MarkdownRemark",
         },
         "parent": "whatever",
