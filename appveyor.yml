--- conflicted
+++ resolved
@@ -47,18 +47,6 @@
       }
   - ps: Install-Product node $env:nodejs_version $env:platform
   - ps: npm install -g windows-build-tools
-<<<<<<< HEAD
-  - npm install -g gatsby-dev-cli@canary yarn
-  - echo we are running on %PLATFORM%
-  - yarn install
-  - node --version
-  - yarn --version
-  - yarn test
-
-# Build gatsby head
-before_build:
-  - yarn run build
-=======
   - choco install yarn --ignore-dependencies
   - refreshenv
   - echo we are running on %PLATFORM%
@@ -66,7 +54,6 @@
   - yarn run bootstrap
   - node --version
   - yarn test
->>>>>>> 160fb02f
 
 build_script:
   - cd examples/%example%
