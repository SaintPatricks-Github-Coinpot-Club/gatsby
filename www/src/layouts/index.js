import React from "react"
import Helmet from "react-helmet"
import { OutboundLink } from "gatsby-plugin-google-analytics"

import Navigation from "../components/navigation"
import MobileNavigation from "../components/navigation-mobile"
<<<<<<< HEAD
=======
import SidebarBody from "../components/sidebar-body"
import SearchBar from "../components/searchbar-body"
import tutorialSidebar from "../pages/docs/tutorial-links.yml"
import docsSidebar from "../pages/docs/doc-links.yaml"
import featuresSidebar from "../pages/docs/features-links.yaml"
import { rhythm, options } from "../utils/typography"
import presets, { colors } from "../utils/presets"
import hex2rgba from "hex2rgba"
>>>>>>> f7ed4a13
import "../css/prism-coy.css"
import presets from "../utils/presets"

// Import Futura PT typeface
import "../fonts/Webfonts/futurapt_book_macroman/stylesheet.css"
import "../fonts/Webfonts/futurapt_bookitalic_macroman/stylesheet.css"
import "../fonts/Webfonts/futurapt_demi_macroman/stylesheet.css"
import "../fonts/Webfonts/futurapt_demiitalic_macroman/stylesheet.css"

// Other fonts
import "typeface-spectral"
import "typeface-space-mono"

class DefaultLayout extends React.Component {
  render() {
    const isHomepage = this.props.location.pathname == `/`
<<<<<<< HEAD
=======
    const isBlog = this.props.location.pathname.slice(0, 6) === `/blog/`
    const isBlogLanding = this.props.location.pathname === `/blog/`
    const isDoc = this.props.location.pathname.slice(0, 6) === `/docs/`
    const isTutorial =
      this.props.location.pathname.slice(0, 10) === `/tutorial/`
    const isFeature = this.props.location.pathname.slice(0, 9) === `/features`
    const isPackageSearchPage =
      this.props.location.pathname.slice(0, 8) === `/plugins` ||
      this.props.location.pathname.slice(0, 9) === `/packages`
    const isPackageReadme =
      this.props.location.pathname.slice(0, 16) === `/packages/gatsby`

    const hasSidebar =
      isDoc || isTutorial || isFeature || isPackageSearchPage || isPackageReadme
    const isSearchSource = hasSidebar || isBlog

    const packageSidebarWidth = rhythm(17)

    const leftPadding = rhythmSize => {
      if (isPackageReadme || isPackageSearchPage) {
        return packageSidebarWidth
      } else if (hasSidebar) {
        return rhythm(rhythmSize)
      } else {
        return 0
      }
    }

    const sidebarStyles = {
      borderRight: `1px solid ${colors.ui.light}`,
      backgroundColor: colors.ui.whisper,
      width: rhythm(10),
      display: `none`,
      position: `fixed`,
      top: `calc(${presets.headerHeight} + 2.8rem - 1px)`,
      overflowY: `auto`,
      height: `calc(100vh - ${presets.headerHeight} - 2.8rem + 1px)`,
      WebkitOverflowScrolling: `touch`,
      "::-webkit-scrollbar": {
        width: `6px`,
        height: `6px`,
      },
      "::-webkit-scrollbar-thumb": {
        background: colors.ui.bright,
      },
      "::-webkit-scrollbar-track": {
        background: colors.ui.light,
      },
    }

    const sidebarStylesDesktop = {
      [presets.Desktop]: {
        width: rhythm(12),
        padding: rhythm(1),
      },
    }
>>>>>>> f7ed4a13

    let searchBarDisplayProperty
    let childrenMobileDisplay
    let childrenTabletDisplay
    if (isPackageSearchPage && !isPackageReadme) {
      searchBarDisplayProperty = { display: `block` }
      childrenMobileDisplay = { display: `none` }
      childrenTabletDisplay = { display: `block` }
    } else if (isPackageSearchPage && isPackageReadme) {
      searchBarDisplayProperty = {
        [presets.Mobile]: {
          display: `none`,
        },
      }
      childrenMobileDisplay = { display: `block` }
      childrenTabletDisplay = { display: `block` }
    } else {
      searchBarDisplayProperty = {
        display: `none`,
      }
      childrenMobileDisplay = { display: `block` }
      childrenTabletDisplay = { display: `block` }
    }
    const searchbarStyles = {
      // overrides of sidebarStyles
      display: `none`,
      width: `100vw`,
      padding: rhythm(3 / 4),
      zIndex: 1,
      [presets.Desktop]: {
        ...sidebarStyles,
        position: `fixed`,
        overflowY: `hidden`,
        width: packageSidebarWidth,
      },
      ...searchBarDisplayProperty,
    }

    return (
      <div className={isHomepage ? `is-homepage` : ``}>
        <Helmet defaultTitle={`GatsbyJS`} titleTemplate={`%s | GatsbyJS`}>
          <meta name="twitter:site" content="@gatsbyjs" />
          <meta name="og:type" content="website" />
          <meta name="og:site_name" content="GatsbyJS" />
          <link
            rel="canonical"
            href={`https://gatsbyjs.org${this.props.location.pathname}`}
          />
          <html lang="en" />
        </Helmet>
        <div
          css={{
            width: `100%`,
            padding: rhythm(1 / 2),
            background: colors.ui.bright,
            color: colors.gatsby,
            fontFamily: options.headerFontFamily.join(`,`),
            textAlign: `center`,
            boxShadow: `inset 0px -3px 2px 0px ${colors.ui.bright}`,
            zIndex: `3`,
            position: isHomepage || isBlogLanding ? `absolute` : `fixed`,
          }}
        >
          Live 2-day Gatsby training with Kyle Mathews! Sign up for{` `}
          <OutboundLink
            target="_blank"
            rel="noopener"
            href="https://workshop.me/2018-05-gatsby"
          >
            NYC in May
          </OutboundLink>!
        </div>
        <Navigation pathname={this.props.location.pathname} />
        <div
          className={`main-body`}
          css={{
            paddingTop: 0,
            [presets.Tablet]: {
              margin: `0 auto`,
              paddingTop: isHomepage ? 0 : presets.headerHeight,
            },
          }}
        >
<<<<<<< HEAD
          {this.props.children}
=======
          {/* TODO Move this under docs/index.js once Gatsby supports multiple levels
               of layouts */}
          <div
            css={{
              ...sidebarStyles,
              [presets.Tablet]: {
                display: isDoc ? `block` : `none`,
              },
              ...sidebarStylesDesktop,
            }}
          >
            <SidebarBody yaml={docsSidebar} />
          </div>

          {/* This is for the searchbar template */}
          <div
            css={{
              ...searchbarStyles,
              [presets.Tablet]: {
                display: isPackageSearchPage
                  ? `block`
                  : isPackageSearchPage && isPackageReadme ? `block` : `none`,
                width: packageSidebarWidth,
                position: `fixed`,
                background: colors.ui.whisper,
                borderRight: `1px solid ${colors.ui.light}`,
              },
            }}
          >
            <SearchBar history={this.props.history} />
          </div>

          {/* TODO Move this under docs/tutorial/index.js once Gatsby supports multiple levels
               of layouts */}
          <div
            css={{
              ...sidebarStyles,
              [presets.Tablet]: {
                display: isTutorial ? `block` : `none`,
              },
              ...sidebarStylesDesktop,
            }}
          >
            <SidebarBody yaml={tutorialSidebar} />
          </div>
          <div
            css={{
              ...sidebarStyles,
              [presets.Tablet]: {
                display: isFeature ? `block` : `none`,
              },
              ...sidebarStylesDesktop,
            }}
          >
            <SidebarBody yaml={featuresSidebar} />
          </div>

          <div
            css={{
              marginTop: isHomepage || isBlog ? 0 : `calc(2.8rem - 1px)`,
              ...childrenMobileDisplay,
              [presets.Tablet]: {
                paddingLeft: leftPadding(10),
                ...childrenTabletDisplay,
              },
              [presets.Desktop]: {
                paddingLeft: leftPadding(12),
              },
            }}
            className={isSearchSource && `docSearch-content`}
          >
            {this.props.children()}
          </div>
>>>>>>> f7ed4a13
        </div>
        <MobileNavigation />
      </div>
    )
  }
}

export default DefaultLayout<|MERGE_RESOLUTION|>--- conflicted
+++ resolved
@@ -4,17 +4,6 @@
 
 import Navigation from "../components/navigation"
 import MobileNavigation from "../components/navigation-mobile"
-<<<<<<< HEAD
-=======
-import SidebarBody from "../components/sidebar-body"
-import SearchBar from "../components/searchbar-body"
-import tutorialSidebar from "../pages/docs/tutorial-links.yml"
-import docsSidebar from "../pages/docs/doc-links.yaml"
-import featuresSidebar from "../pages/docs/features-links.yaml"
-import { rhythm, options } from "../utils/typography"
-import presets, { colors } from "../utils/presets"
-import hex2rgba from "hex2rgba"
->>>>>>> f7ed4a13
 import "../css/prism-coy.css"
 import presets from "../utils/presets"
 
@@ -31,102 +20,6 @@
 class DefaultLayout extends React.Component {
   render() {
     const isHomepage = this.props.location.pathname == `/`
-<<<<<<< HEAD
-=======
-    const isBlog = this.props.location.pathname.slice(0, 6) === `/blog/`
-    const isBlogLanding = this.props.location.pathname === `/blog/`
-    const isDoc = this.props.location.pathname.slice(0, 6) === `/docs/`
-    const isTutorial =
-      this.props.location.pathname.slice(0, 10) === `/tutorial/`
-    const isFeature = this.props.location.pathname.slice(0, 9) === `/features`
-    const isPackageSearchPage =
-      this.props.location.pathname.slice(0, 8) === `/plugins` ||
-      this.props.location.pathname.slice(0, 9) === `/packages`
-    const isPackageReadme =
-      this.props.location.pathname.slice(0, 16) === `/packages/gatsby`
-
-    const hasSidebar =
-      isDoc || isTutorial || isFeature || isPackageSearchPage || isPackageReadme
-    const isSearchSource = hasSidebar || isBlog
-
-    const packageSidebarWidth = rhythm(17)
-
-    const leftPadding = rhythmSize => {
-      if (isPackageReadme || isPackageSearchPage) {
-        return packageSidebarWidth
-      } else if (hasSidebar) {
-        return rhythm(rhythmSize)
-      } else {
-        return 0
-      }
-    }
-
-    const sidebarStyles = {
-      borderRight: `1px solid ${colors.ui.light}`,
-      backgroundColor: colors.ui.whisper,
-      width: rhythm(10),
-      display: `none`,
-      position: `fixed`,
-      top: `calc(${presets.headerHeight} + 2.8rem - 1px)`,
-      overflowY: `auto`,
-      height: `calc(100vh - ${presets.headerHeight} - 2.8rem + 1px)`,
-      WebkitOverflowScrolling: `touch`,
-      "::-webkit-scrollbar": {
-        width: `6px`,
-        height: `6px`,
-      },
-      "::-webkit-scrollbar-thumb": {
-        background: colors.ui.bright,
-      },
-      "::-webkit-scrollbar-track": {
-        background: colors.ui.light,
-      },
-    }
-
-    const sidebarStylesDesktop = {
-      [presets.Desktop]: {
-        width: rhythm(12),
-        padding: rhythm(1),
-      },
-    }
->>>>>>> f7ed4a13
-
-    let searchBarDisplayProperty
-    let childrenMobileDisplay
-    let childrenTabletDisplay
-    if (isPackageSearchPage && !isPackageReadme) {
-      searchBarDisplayProperty = { display: `block` }
-      childrenMobileDisplay = { display: `none` }
-      childrenTabletDisplay = { display: `block` }
-    } else if (isPackageSearchPage && isPackageReadme) {
-      searchBarDisplayProperty = {
-        [presets.Mobile]: {
-          display: `none`,
-        },
-      }
-      childrenMobileDisplay = { display: `block` }
-      childrenTabletDisplay = { display: `block` }
-    } else {
-      searchBarDisplayProperty = {
-        display: `none`,
-      }
-      childrenMobileDisplay = { display: `block` }
-      childrenTabletDisplay = { display: `block` }
-    }
-    const searchbarStyles = {
-      // overrides of sidebarStyles
-      display: `none`,
-      width: `100vw`,
-      padding: rhythm(3 / 4),
-      zIndex: 1,
-      [presets.Desktop]: {
-        ...sidebarStyles,
-        position: `fixed`,
-        overflowY: `hidden`,
-        width: packageSidebarWidth,
-      },
-      ...searchBarDisplayProperty,
-    }
 
     return (
       <div className={isHomepage ? `is-homepage` : ``}>
@@ -173,83 +66,7 @@
             },
           }}
         >
-<<<<<<< HEAD
           {this.props.children}
-=======
-          {/* TODO Move this under docs/index.js once Gatsby supports multiple levels
-               of layouts */}
-          <div
-            css={{
-              ...sidebarStyles,
-              [presets.Tablet]: {
-                display: isDoc ? `block` : `none`,
-              },
-              ...sidebarStylesDesktop,
-            }}
-          >
-            <SidebarBody yaml={docsSidebar} />
-          </div>
-
-          {/* This is for the searchbar template */}
-          <div
-            css={{
-              ...searchbarStyles,
-              [presets.Tablet]: {
-                display: isPackageSearchPage
-                  ? `block`
-                  : isPackageSearchPage && isPackageReadme ? `block` : `none`,
-                width: packageSidebarWidth,
-                position: `fixed`,
-                background: colors.ui.whisper,
-                borderRight: `1px solid ${colors.ui.light}`,
-              },
-            }}
-          >
-            <SearchBar history={this.props.history} />
-          </div>
-
-          {/* TODO Move this under docs/tutorial/index.js once Gatsby supports multiple levels
-               of layouts */}
-          <div
-            css={{
-              ...sidebarStyles,
-              [presets.Tablet]: {
-                display: isTutorial ? `block` : `none`,
-              },
-              ...sidebarStylesDesktop,
-            }}
-          >
-            <SidebarBody yaml={tutorialSidebar} />
-          </div>
-          <div
-            css={{
-              ...sidebarStyles,
-              [presets.Tablet]: {
-                display: isFeature ? `block` : `none`,
-              },
-              ...sidebarStylesDesktop,
-            }}
-          >
-            <SidebarBody yaml={featuresSidebar} />
-          </div>
-
-          <div
-            css={{
-              marginTop: isHomepage || isBlog ? 0 : `calc(2.8rem - 1px)`,
-              ...childrenMobileDisplay,
-              [presets.Tablet]: {
-                paddingLeft: leftPadding(10),
-                ...childrenTabletDisplay,
-              },
-              [presets.Desktop]: {
-                paddingLeft: leftPadding(12),
-              },
-            }}
-            className={isSearchSource && `docSearch-content`}
-          >
-            {this.props.children()}
-          </div>
->>>>>>> f7ed4a13
         </div>
         <MobileNavigation />
       </div>
